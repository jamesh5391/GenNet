--- conflicted
+++ resolved
@@ -45,16 +45,13 @@
     plot_layer_weight(resultpath, importance_csv, layer=0)
     plot_layer_weight(resultpath, importance_csv, layer=1)
     plot_layer_weight(resultpath, importance_csv, layer=2)
-<<<<<<< HEAD
     cicos_plot(resultpath,importance_csv)
     # plot_layer_weight(resultpath, importance_csv, layer=4)
-=======
-    cicos_plot(resultpath, importance_csv)
-    plot_layer_weight(resultpath, importance_csv, layer=4)
->>>>>>> 19a015ba
+
 
 
 if __name__ == '__main__':
+
     test_train_standard()
     test_train_regression()
     exp_id = 1000
