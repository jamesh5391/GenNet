import glob
import os
import sys
<<<<<<< HEAD
=======

sys.path.append(os.path.dirname(os.path.dirname(os.path.abspath(__file__))))
>>>>>>> acf73d44
import matplotlib
import numpy as np
import pandas as pd
import tables
import tensorflow.keras as K

matplotlib.use('agg')


def check_data(datapath, genotype_path, mode):
    # TODO write checks for multiple genotype files.
    # global groundtruth # why is this a global? # removed did it break something?
    groundtruth = None
    genotype_matrix = False
    network_structure = False
    patient_info = False
    multiple_genotype_matrices = False
    number_of_covariats = False
    classification_problem = "undetermined"

    if os.path.exists(genotype_path + 'genotype.h5'):
        genotype_matrix = True
    elif len(glob.glob(genotype_path + '*.h5')) > 0:
        multiple_genotype_matrices = True
    else:
        print("genotype missing in", genotype_path)

    if os.path.exists(datapath + 'topology.csv'):
        network_structure = True
    elif len(glob.glob(datapath + '*.npz')) > 0:
        network_structure = True
    else:
        print("topology.csv and *.npz are missing")
    if os.path.exists(datapath + 'subjects.csv'):
        patient_info = True
        groundtruth = pd.read_csv(datapath + "/subjects.csv")
        
        number_of_covariats = groundtruth.filter(like="cov_").shape[1]
        print('number of covariates:', number_of_covariats)
        print('Covariate columns found:', list(groundtruth.filter(like="cov_").columns.values))
        
        if {'patient_id', 'labels', 'genotype_row', 'set'}.issubset(groundtruth.columns):
            classification_problem = ((groundtruth["labels"].values == 0) | (groundtruth["labels"].values == 1)).all()
        else:
            print("column names missing need 'patient_id', 'labels', 'genotype_row', 'set', got:",
                  groundtruth.columns.values)
            exit()
    else:
        print("subjects.csv is missing")

    print("mode is", mode)
    
    if (mode == "classification") and classification_problem:
        pass
    elif (mode == "regression") and not classification_problem:
        pass
    else:
        print("The labels and the given mode do not correspond. \n"
              "Classification problems should have binary labels [1, 0]. \n"
              "Regression problems should not be binary. \n"
              "The labels do have the following values", groundtruth["labels"].unique())
        exit()

    if multiple_genotype_matrices & network_structure & patient_info:
        TrainDataGenerator.multi_h5 = True
        return
    if genotype_matrix & network_structure & patient_info:
        return
    else:
        print("Did you forget the last (/) slash?")
        exit()


def get_inputsize(genotype_path):
    single_genotype_path = glob.glob(genotype_path + '*.h5')[0]
    h5file = tables.open_file(single_genotype_path, "r")
    inputsize = h5file.root.data.shape[1]
    h5file.close()
    return inputsize


def get_labels(datapath, set_number):
    groundtruth = pd.read_csv(datapath + "/subjects.csv")
    groundtruth = groundtruth[groundtruth["set"] == set_number]
    ybatch = np.reshape(np.array(groundtruth["labels"].values), (-1, 1))
    return ybatch


def get_data(datapath, genotype_path, set_number):
    print("depreciated")
    groundtruth = pd.read_csv(datapath + "/subjects.csv")
    h5file = tables.open_file(genotype_path + "genotype.h5", "r")
    groundtruth = groundtruth[groundtruth["set"] == set_number]
    xbatchid = np.array(groundtruth["genotype_row"].values, dtype=np.int64)
    xbatch = h5file.root.data[xbatchid, :]
    ybatch = np.reshape(np.array(groundtruth["labels"].values), (-1, 1))
    h5file.close()
    return xbatch, ybatch


class TrainDataGenerator(K.utils.Sequence):

    def __init__(self, datapath, genotype_path, batch_size, trainsize, inputsize, epoch_size, shuffle=True):
        self.datapath = datapath
        self.batch_size = batch_size
        self.genotype_path = genotype_path
        self.shuffledindexes = np.arange(trainsize)
        self.trainsize = trainsize
        self.multi_h5 = len(glob.glob(self.genotype_path + '*.h5')) > 1
        self.h5filenames = "_UKBB_MRI_QC_T_M"
        self.training_subjects = pd.read_csv(self.datapath + "/subjects.csv")
        self.training_subjects = self.training_subjects[self.training_subjects["set"] == 1]
        self.inputsize = inputsize
        self.epoch_size = epoch_size
        self.left_in_greater_epoch = trainsize
        self.count_after_shuffle = 0

        if shuffle:
            np.random.shuffle(self.shuffledindexes)

    def __len__(self):
        return int(np.ceil(self.epoch_size / float(self.batch_size)))
        

    def __getitem__(self, idx):
        if self.multi_h5:
            xbatch, ybatch = self.multi_genotype_matrix(idx)
        else:
            xbatch, ybatch = self.single_genotype_matrix(idx)

        return xbatch, ybatch

    def single_genotype_matrix(self, idx):
        idx2 = idx + self.count_after_shuffle      
        genotype_hdf = tables.open_file(self.genotype_path + "/genotype.h5", "r")
        batchindexes = self.shuffledindexes[idx2 * self.batch_size:((idx2 + 1) * self.batch_size)]
        ybatch = self.training_subjects["labels"].iloc[batchindexes]
        xcov = self.training_subjects.filter(like="cov_").iloc[batchindexes]
        xcov = xcov.values
        xbatchid = np.array(self.training_subjects["genotype_row"].iloc[batchindexes], dtype=np.int64)
        xbatch = genotype_hdf.root.data[xbatchid, :]
        ybatch = np.reshape(np.array(ybatch), (-1, 1))
        genotype_hdf.close()
        return [xbatch, xcov], ybatch

    def multi_genotype_matrix(self, idx):
        idx2 = idx + self.count_after_shuffle 
        batchindexes = self.shuffledindexes[idx2 * self.batch_size:((idx2 + 1) * self.batch_size)]
        ybatch = self.training_subjects["labels"].iloc[batchindexes]
        
        xcov = self.training_subjects.filter(like="cov_").iloc[batchindexes]
        xcov = xcov.values
        
        subjects_current_batch = self.training_subjects.iloc[batchindexes]
        subjects_current_batch["batch_index"] = np.arange(len(subjects_current_batch))
        xbatch = np.zeros((len(ybatch), self.inputsize))
        for i in subjects_current_batch["chunk_id"].unique():
            genotype_hdf = tables.open_file(self.genotype_path + "/" + str(i) + self.h5filenames + ".h5", "r")
            subjects_current_chunk = subjects_current_batch[subjects_current_batch["chunk_id"] == i]
            xbatchid = np.array(subjects_current_chunk["genotype_row"].values, dtype=np.int64)
            if len(xbatchid) > 1:
                pass
            else:
                xbatchid = int(xbatchid)
            xbatch[subjects_current_chunk["batch_index"].values, :] = genotype_hdf.root.data[xbatchid, :]
            genotype_hdf.close()
        ybatch = np.reshape(np.array(ybatch), (-1, 1))
        return [xbatch, xcov], ybatch

    def on_epoch_end(self):
        """Updates indexes after each epoch"""
        left_in_epoch = self.left_in_greater_epoch - self.epoch_size
        print(left_in_epoch, 'left_in_epoch')
        if  left_in_epoch < self.epoch_size: 
            print("Shuffeling epochs")
            np.random.shuffle(self.shuffledindexes)
            self.left_in_greater_epoch = self.trainsize
            self.count_after_shuffle = 0
        else:
            self.left_in_greater_epoch = self.left_in_greater_epoch - self.epoch_size
            self.count_after_shuffle = self.count_after_shuffle + int(np.ceil(self.epoch_size / float(self.batch_size)))
            
          


class EvalGenerator(K.utils.Sequence):

    def __init__(self, datapath, genotype_path, batch_size, setsize, inputsize, evalset="undefined"):
        self.datapath = datapath
        self.batch_size = batch_size
        self.yvalsize = setsize
        self.inputsize = inputsize
        self.genotype_path = genotype_path
        self.h5file = []
        self.h5filenames = "_UKBB_MRI_QC_T_M"
        self.multi_h5 = len(glob.glob(self.genotype_path + '*.h5')) > 1
        self.eval_subjects = pd.read_csv(self.datapath + "/subjects.csv")
        if evalset == "validation":
            self.eval_subjects = self.eval_subjects[self.eval_subjects["set"] == 2]
        elif evalset == "test":
            self.eval_subjects = self.eval_subjects[self.eval_subjects["set"] == 3]
        else:
            print("please add which evalset should be used in the call, validation or test. Currently undefined")

    def __len__(self):
        val_len = int(np.ceil(self.yvalsize / float(self.batch_size)))
        return val_len

    def __getitem__(self, idx):
        if self.multi_h5:
            xbatch, ybatch = self.multi_genotype_matrix(idx)
        else:
            xbatch, ybatch = self.single_genotype_matrix(idx)

        return xbatch, ybatch

    def single_genotype_matrix(self, idx):
        genotype_hdf = tables.open_file(self.genotype_path + "/genotype.h5", "r")
        ybatch = self.eval_subjects["labels"].iloc[idx * self.batch_size:((idx + 1) * self.batch_size)]
        xcov = self.eval_subjects.filter(like="cov_").iloc[idx * self.batch_size:((idx + 1) * self.batch_size)]
        xcov = xcov.values
        xbatchid = np.array(self.eval_subjects["genotype_row"].iloc[idx * self.batch_size:((idx + 1) * self.batch_size)],
                            dtype=np.int64)
        xbatch = genotype_hdf.root.data[xbatchid, :]                   
        ybatch = np.reshape(np.array(ybatch), (-1, 1))
        genotype_hdf.close()
        return [xbatch, xcov], ybatch


    def multi_genotype_matrix(self, idx):      
        subjects_current_batch = self.eval_subjects.iloc[idx * self.batch_size:((idx + 1) * self.batch_size)]
        subjects_current_batch["batch_index"] = np.arange(subjects_current_batch.shape[0])
              
        xbatch = np.zeros((len(subjects_current_batch["labels"]), self.inputsize))

        for i in subjects_current_batch["chunk_id"].unique():
            genotype_hdf = tables.open_file(self.genotype_path + "/" + str(i) + self.h5filenames + ".h5", "r")
            subjects_current_chunk = subjects_current_batch[subjects_current_batch["chunk_id"] == i]
            xbatchid = np.array(subjects_current_chunk["genotype_row"].values, dtype=np.int64)
            xbatch[subjects_current_chunk["batch_index"].values, :] = genotype_hdf.root.data[xbatchid, :]
            genotype_hdf.close()
        ybatch = np.reshape(np.array(subjects_current_batch["labels"]), (-1, 1))
        
        xcov = subjects_current_batch.filter(like="cov_").values                     
        return [xbatch, xcov], ybatch
    


<|MERGE_RESOLUTION|>--- conflicted
+++ resolved
@@ -1,11 +1,9 @@
 import glob
 import os
 import sys
-<<<<<<< HEAD
-=======
 
 sys.path.append(os.path.dirname(os.path.dirname(os.path.abspath(__file__))))
->>>>>>> acf73d44
+
 import matplotlib
 import numpy as np
 import pandas as pd
