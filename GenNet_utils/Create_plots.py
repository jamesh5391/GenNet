import sys
import os
import matplotlib.pyplot as plt
import numpy as np
import pandas as pd
import plotly.express as px
import seaborn as sns
sys.path.append(os.path.dirname(os.path.dirname(os.path.abspath(__file__))))

from GenNet_utils.Utility_functions import get_paths

def plot_loss_function(resultpath):
        log_file = pd.read_csv(resultpath + "/train_log.csv")
        plt.plot(log_file['loss'])
        plt.plot(log_file['val_loss'])
        plt.title('Loss curve')
        plt.ylabel('loss')
        plt.xlabel('epoch')
        plt.legend(['train', 'val'], loc='upper right')
        plt.savefig(resultpath + "train_val_loss.png")
        plt.show()
<<<<<<< HEAD

=======
>>>>>>> 4b5532c1

def sunburst_plot(resultpath, importance_csv, num_layers=3, plot_threshold=0.01, add_end_node=True):
    csv_file = importance_csv.copy()

    number_of_weights = csv_file.filter(like="weights").shape[1]

    if add_end_node:
        csv_file["node_layer_" + str(number_of_weights)] = 0
        csv_file["layer" + str(number_of_weights) + '_name'] = "Prediction"

    plot_layer_names = []
    for i in range(number_of_weights, number_of_weights - num_layers, -1):
        plot_layer_names.append("layer" + str(i) + '_name')

    first_number_layer_to_plot = i

    csv_file["percentage_0"] = csv_file.filter(like="weights").prod(axis=1)
    csv_file["percentage_0"] = abs(csv_file["percentage_0"]) / abs(csv_file["percentage_0"]).sum() * 100
    print(csv_file["percentage_" + str(0)].sum())

    for i in range(1, first_number_layer_to_plot + 1):
        csv_file["percentage_" + str(i)] = csv_file.groupby("layer" + str(i) + '_name')[
            "percentage_" + str(i - 1)].transform('sum')

    print(csv_file["percentage_" + str(first_number_layer_to_plot)].sum())
    csv_file = csv_file.drop_duplicates("layer" + str(first_number_layer_to_plot) + '_name')
    print(csv_file["percentage_" + str(first_number_layer_to_plot)].sum())

    print(csv_file.shape)

    csv_file = csv_file[csv_file["percentage_" + str(first_number_layer_to_plot)] > plot_threshold]

    print(csv_file.shape)
    print(csv_file["percentage_" + str(first_number_layer_to_plot)].sum())
    print("start plotting")
    fig = px.sunburst(csv_file,
                      path=plot_layer_names,
                      values="percentage_" + str(first_number_layer_to_plot),
                      width=1000, height=1000,
                      template="presentation",
                      color_discrete_sequence=px.colors.qualitative.G10
                      )

    fig.write_image(resultpath + "sunburst.png")
    fig.write_html(resultpath + "sunburst.html")
    print(resultpath)
    print("done")


def plot_layer_weight(resultpath, importance_csv, layer=0, num_annotated=10):
    csv_file = importance_csv.copy()
    if int(layer) < csv_file.filter(like="weights").shape[1] - 1:
        pass
    elif int(layer) == csv_file.filter(like="weights").shape[1] - 1:
        csv_file["node_layer_" + str(csv_file.filter(like="weights").shape[1])] = 0
        csv_file["layer" + str(csv_file.filter(like="weights").shape[1]) + '_name'] = "end_node"
    else:
        print("error cant plot that many layers, there are not that many layers")
        sys.exit()

    if 'chr' in csv_file.columns:
        columns = ["node_layer_" + str(layer), "node_layer_" + str(layer + 1), "weights_" + str(layer),
                   'layer' + str(layer) + '_name', 'layer' + str(layer + 1) + '_name', 'chr']
        csv_file = csv_file[columns]
        csv_file = csv_file.drop_duplicates()

        csv_file = csv_file.sort_values(by=['chr', 'node_layer_' + str(layer)], ascending=True)
    else:
        columns = ["node_layer_" + str(layer), "node_layer_" + str(layer + 1), "weights_" + str(layer),
                   'layer' + str(layer) + '_name', 'layer' + str(layer + 1) + '_name']
        csv_file = csv_file[columns]
        csv_file = csv_file.drop_duplicates()

        csv_file = csv_file.sort_values(by=['node_layer_' + str(layer)], ascending=True)

    csv_file["pos"] = np.arange(len(csv_file))
    weights = abs(csv_file["weights_" + str(layer)].values)
    weights = weights / max(weights)
    csv_file["plot_weights"] = weights

    plt.figure(figsize=(20, 10))

    gene_middle = []
    if "chr" in csv_file.columns:
        color_end = np.sort(csv_file.groupby("chr")["pos"].max().values)
        print('coloring per chromosome')
        color_end = np.insert(color_end, 0, 0)
        for i in range(len(color_end) - 1):
            gene_middle.append((color_end[i] + color_end[i + 1]) / 2)
    else:
        color_end = np.sort(csv_file.groupby("node_layer_" + str(layer + 1))["pos"].max().values)
        color_end = np.insert(color_end, 0, 0)
        print("no chr information continuing by coloring per group in node_layer_1")

    colormap = ['#7dcfe2', '#4b78b5', 'darkgrey', 'dimgray'] * len(color_end)

    if len(weights) < 500:

        sns.set(style="whitegrid")
        sns.set_color_codes("pastel")

        f, ax = plt.subplots(figsize=(6, 10))

        sns.barplot(x="plot_weights", y='layer' + str(layer) + '_name', data=csv_file,
                    label="Total")

        ax.set(ylabel="Layer node",
               xlabel="Normalized Weights")
        new_labels = [label for label in ax.get_yticklabels()]
        fontsize = int(np.round((-8 / 90) * len(new_labels) + 13.888))
        ax.set_yticklabels(new_labels, fontsize=fontsize)
        sns.despine(left=True, bottom=True)
        plt.savefig(resultpath + "manhattan_weights_" + str(layer) + ".png", bbox_inches='tight')

    else:
        for i in range(len(color_end) - 1):
            plt.scatter(csv_file['pos'].iloc[color_end[i]:color_end[i + 1]],
                        csv_file["plot_weights"].iloc[color_end[i]:color_end[i + 1]], c=colormap[i])

        plt.ylim(bottom=0, top=1.2)
        plt.xlim(0, len(weights) + int(len(weights) / 100))
        plt.title("Network Weights layer " + str(layer), size=36)
        if len(gene_middle) > 1:
            plt.xticks(gene_middle, np.arange(len(gene_middle)) + 1, size=16)
            plt.xlabel("Chromosome", size=18)
        else:
            plt.xlabel("Chromosome position", size=18)
        plt.ylabel("Weights", size=18)

        gene5_overview = csv_file.sort_values("plot_weights", ascending=False).head(num_annotated)

        if len(gene5_overview) < num_annotated:
            num_annotated = len(gene5_overview)
        for i in range(num_annotated):
            print(gene5_overview['layer' + str(layer) + '_name'].iloc[i],
                  gene5_overview["pos"].iloc[i], gene5_overview["plot_weights"].iloc[i])
            plt.annotate(gene5_overview['layer' + str(layer) + '_name'].iloc[i],
                         (gene5_overview["pos"].iloc[i], gene5_overview["plot_weights"].iloc[i]),
                         xytext=(gene5_overview["pos"].iloc[i],
                                 gene5_overview["plot_weights"].iloc[i]), size=16)

        plt.gca().spines['right'].set_color('none')
        plt.gca().spines['top'].set_color('none')

        plt.savefig(resultpath + "Weights_layer_" + str(layer) + ".png", bbox_inches='tight', pad_inches=0)


def manhattan_relative_importance(resultpath, importance_csv, num_annotated=10):
    csv_file = importance_csv.copy()
    plt.figure(figsize=(20, 10))

    gene_middle = []


    if "chr" in csv_file.columns:
        csv_file = csv_file.sort_values(by=['chr', 'node_layer_0'], ascending=True)
        csv_file["pos"] = np.arange(len(csv_file))
        color_end = np.sort(csv_file.groupby("chr")["pos"].max().values)
        print('coloring per chromosome')
        color_end = np.insert(color_end, 0, 0)
        for i in range(len(color_end) - 1):
            gene_middle.append((color_end[i] + color_end[i + 1]) / 2)
    else:
        csv_file = csv_file.sort_values(by=['node_layer_0'], ascending=True)
        csv_file["pos"] = np.arange(len(csv_file))
        color_end = np.sort(csv_file.groupby("node_layer_1")["pos"].max().values)
        color_end = np.insert(color_end, 0, 0)
        print("no chr information continuing by coloring per group in node_layer_1")

    weights = abs(csv_file["raw_importance"])
    weights = weights / max(weights)
    csv_file["plot_weights"] = weights

    print(len(color_end), "color groups")
    colormap = ['#7dcfe2', '#4b78b5', 'darkgrey', 'dimgray'] * len(color_end)

    for i in range(len(color_end) - 1):
        plt.scatter(csv_file['pos'].iloc[color_end[i]:color_end[i + 1]],
                    csv_file["plot_weights"].iloc[color_end[i]:color_end[i + 1]], c=colormap[i])

    plt.ylim(bottom=0, top=1.2)
    plt.xlim(0, len(weights) + int(len(weights) / 100))
    plt.title("Relative importance of all SNPs", size=36)
    if len(gene_middle) > 1:
        plt.xticks(gene_middle, np.arange(len(gene_middle)) + 1, size=16)
        plt.xlabel("Chromosome", size=18)
    else:
        plt.xlabel("Chromosome position", size=18)
    plt.ylabel("Relative importance", size=18)

    offset = len(csv_file) / 200
    offset = np.clip(offset, 0.1, 100)

    gene5_overview = csv_file.sort_values("plot_weights", ascending=False).head(num_annotated)

    if len(gene5_overview) < num_annotated:
        num_annotated = len(gene5_overview)
    for i in range(num_annotated):
        plt.annotate(gene5_overview['layer0_name'].iloc[i],
                     (gene5_overview["pos"].iloc[i], gene5_overview["plot_weights"].iloc[i]),
                     xytext=(gene5_overview["pos"].iloc[i] + offset,
                             gene5_overview["plot_weights"].iloc[i]), size=16)

    plt.gca().spines['right'].set_color('none')
    plt.gca().spines['top'].set_color('none')

    plt.savefig(resultpath + "Manhattan_relative_importance_SNPs.png", bbox_inches='tight', pad_inches=0)
    plt.show()


def plot(args):
    folder, resultpath = get_paths(args)
    importance_csv = pd.read_csv(resultpath + "/connection_weights.csv", index_col=0)
    print(resultpath)
    layer = args.layer_n
    if args.type == "layer_weight":
        plot_layer_weight(resultpath, importance_csv, layer=layer, num_annotated=10)
    elif args.type == "sunburst":
        sunburst_plot(resultpath=resultpath, importance_csv=importance_csv)
    elif args.type == "manhattan_relative_importance":
        manhattan_relative_importance(resultpath=resultpath, importance_csv=importance_csv)
    else:
        print("invalid type:", args.type)
        exit()<|MERGE_RESOLUTION|>--- conflicted
+++ resolved
@@ -19,10 +19,6 @@
         plt.legend(['train', 'val'], loc='upper right')
         plt.savefig(resultpath + "train_val_loss.png")
         plt.show()
-<<<<<<< HEAD
-
-=======
->>>>>>> 4b5532c1
 
 def sunburst_plot(resultpath, importance_csv, num_layers=3, plot_threshold=0.01, add_end_node=True):
     csv_file = importance_csv.copy()
