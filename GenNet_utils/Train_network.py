--- conflicted
+++ resolved
@@ -107,12 +107,8 @@
                                              batch_size=args.batch_size,
                                              trainsize=int(args.train_size),
                                              inputsize=args.inputsize,
-<<<<<<< HEAD
                                              epoch_size=args.epoch_size,
                                              one_hot=args.onehot)
-=======
-                                             epoch_size=args.epoch_size)
->>>>>>> bbafbc59
 
         history = model.fit_generator(
             generator=train_generator,
@@ -133,12 +129,8 @@
                                              batch_size=args.batch_size,
                                              trainsize=int(args.train_size),
                                              inputsize=args.inputsize,
-<<<<<<< HEAD
                                              epoch_size=args.epoch_size,
                                              one_hot=args.onehot)
-=======
-                                             epoch_size=args.epoch_size)
->>>>>>> bbafbc59
 
         history = model.fit_generator(
             generator=train_generator,
@@ -262,11 +254,7 @@
 
     elif args.network_name == "sparse_directed_gene_l1" and not regression:
         print("sparse_directed_gene_l1 network")
-<<<<<<< HEAD
         model, masks = sparse_directed_gene_l1(inputsize=args.inputsize, l1_value=args.L1, one_hot=args.onehot)
-=======
-        model, masks = sparse_directed_gene_l1(inputsize=args.inputsize, l1_value=args.L1)
->>>>>>> bbafbc59
 
     elif args.network_name == "regression_height" and regression:
         print("regression_height network")
